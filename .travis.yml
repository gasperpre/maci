language: node_js
node_js:
  - 12

install:
  - npm i -g npm
  - npm i
  - npm run bootstrap
<<<<<<< HEAD
  - wget -q -O /usr/bin/solc https://github.com/ethereum/solidity/releases/download/v0.5.17/solc-static-linux 
  - chmod a+x /usr/bin/solc

script:
=======
>>>>>>> bfe9b32a
  - npm run build

script:
  - cd crypto && npm run test
  - cd ../domainobjs && npm run test
  - cd ../core && npm run test
  - cd ../circuits && npm run buildBatchUpdateStateTreeSnark && npm run buildQuadVoteTallySnark
  # - ./scripts/buildSnarksSmall.sh
  - ./scripts/runTestsInCircleCi.sh
  - cd ../contracts && ./scripts/compileSol.sh
  - cd ../contracts && ./scripts/runTestsInCircleCi.sh
  - cd ../integrationTests && ./scripts/runTestsInCircleCi.sh<|MERGE_RESOLUTION|>--- conflicted
+++ resolved
@@ -6,13 +6,10 @@
   - npm i -g npm
   - npm i
   - npm run bootstrap
-<<<<<<< HEAD
   - wget -q -O /usr/bin/solc https://github.com/ethereum/solidity/releases/download/v0.5.17/solc-static-linux 
   - chmod a+x /usr/bin/solc
 
 script:
-=======
->>>>>>> bfe9b32a
   - npm run build
 
 script:
