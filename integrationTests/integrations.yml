libraries:
  - "cli"
  - "contracts"
  - "crypto"
user: [index, voteOptionIndex, voteWeight, nonce, commandType]

defaultVote:
  voteWeight: 1
  nonce: 1
  maxVoteWeight: 25
  voteCreditBalance: 1
  voteOptionIndex: 0
invalidVote:
  voteWeight: 2
  nonce: 0
  maxVoteWeight: 1
  voteCreditBalance: 1
constants:
  poll:
<<<<<<< HEAD
    duration: 300
=======
    duration: 250
>>>>>>> 2dc220d9
    intStateTreeDepth: 1
    messageTreeDepth: 2
    messageBatchDepth: 1
  maci:
    maxUsers: 15
    maxMessages: 25
    maxVoteOptions: 25
    initialVoiceCredits: 1000
    signupDuration: 120
    votingDuration: 120
    signUpDurationInSeconds: 3600 # 1 hour
    votingDurationInSeconds: 3600 # 1 hour
    coordinatorPrivKey: "2222222222263902553431241761119057960280734584214105336279476766401963593688"
    messageBatchSize: 4
    tallyBatchSize: 4
    quadVoteTallyBatchSize: 4
    voteOptionsMaxLeafIndex: 3
    stateTreeDepth: 10
    messageTreeDepth:  2
    voteOptionTreeDepth: 2
    ivcpData: '0x0000000000000000000000000000000000000000000000000000000000000000'
  chain:
    privateKeysPath: './'
    testMnemonic: "candy maple cake sugar pudding cream honey rich smooth crumble sweet treat"
    url: "http://localhost:8545"
    port: 8545

  SG_DATA: '0x0000000000000000000000000000000000000000000000000000000000000000'
  QUINARY_HASH_LENGTH: 5
  HASH_LENGTH: 2
  SUB_DEPTH: 2
  PROCESS_DEPTH: 4
  LEAVES_PER_NODE: 5
  NOTHING_UP_MY_SLEEVE: 8370432830353022751713833565135785980866757267633941821328460903436894336785
<|MERGE_RESOLUTION|>--- conflicted
+++ resolved
@@ -17,11 +17,7 @@
   voteCreditBalance: 1
 constants:
   poll:
-<<<<<<< HEAD
-    duration: 300
-=======
     duration: 250
->>>>>>> 2dc220d9
     intStateTreeDepth: 1
     messageTreeDepth: 2
     messageBatchDepth: 1
